<<<<<<< HEAD
.PHONY: style quality

# make sure to test the local checkout in scripts and not the pre-installed one (don't use quotes!)
export PYTHONPATH = src

check_dirs := src tests


# dev dependencies
# uv venv openr1 --python 3.11 && . openr1/bin/activate && uv pip install --upgrade pip
install:
	uv venv openr1 --python 3.11
	. openr1/bin/activate && uv pip install --upgrade pip && \
	uv pip install vllm==0.8.4 && \
	uv pip install setuptools && \
	uv pip install flash-attn --no-build-isolation && \
	GIT_LFS_SKIP_SMUDGE=1 uv pip install -e ".[dev]"

style:
	ruff format --line-length 119 --target-version py310 $(check_dirs) setup.py
	isort $(check_dirs) setup.py

quality:
	ruff check --line-length 119 --target-version py310 $(check_dirs) setup.py
	isort --check-only $(check_dirs) setup.py
	flake8 --max-line-length 119 $(check_dirs) setup.py

test:
	pytest -sv --ignore=tests/slow/ tests/

slow_test:
	pytest -sv -vv tests/slow/

# Evaluation

evaluate:
	$(eval PARALLEL_ARGS := $(if $(PARALLEL),$(shell \
		if [ "$(PARALLEL)" = "data" ]; then \
			echo "data_parallel_size=$(NUM_GPUS)"; \
		elif [ "$(PARALLEL)" = "tensor" ]; then \
			echo "tensor_parallel_size=$(NUM_GPUS)"; \
		fi \
	),))
	$(if $(filter tensor,$(PARALLEL)),export VLLM_WORKER_MULTIPROC_METHOD=spawn &&,) \
	MODEL_ARGS="pretrained=$(MODEL),dtype=bfloat16,$(PARALLEL_ARGS),max_model_length=32768,gpu_memory_utilization=0.8,generation_parameters={max_new_tokens:32768,temperature:0.6,top_p:0.95}" && \
	if [ "$(TASK)" = "lcb" ]; then \
		lighteval vllm $$MODEL_ARGS "extended|lcb:codegeneration|0|0" \
			--use-chat-template \
			--output-dir data/evals/$(MODEL); \
	else \
		lighteval vllm $$MODEL_ARGS "lighteval|$(TASK)|0|0" \
			--use-chat-template \
			--output-dir data/evals/$(MODEL); \
	fi
=======
.PHONY: style quality

# make sure to test the local checkout in scripts and not the pre-installed one (don't use quotes!)
export PYTHONPATH = src

check_dirs := src tests


# dev dependencies
install:
	uv venv openr1 --python 3.11
	. openr1/bin/activate && uv pip install --upgrade pip && \
	uv pip install vllm==0.8.4 && \
	uv pip install setuptools && \
	uv pip install flash-attn --no-build-isolation && \
	GIT_LFS_SKIP_SMUDGE=1 uv pip install -e ".[dev]"

style:
	ruff format --line-length 119 --target-version py310 $(check_dirs) setup.py
	isort $(check_dirs) setup.py

quality:
	ruff check --line-length 119 --target-version py310 $(check_dirs) setup.py
	isort --check-only $(check_dirs) setup.py
	flake8 --max-line-length 119 $(check_dirs) setup.py

test:
	pytest -sv --ignore=tests/slow/ tests/

slow_test:
	pytest -sv -vv tests/slow/

# Evaluation

evaluate:
	$(eval PARALLEL_ARGS := $(if $(PARALLEL),$(shell \
		if [ "$(PARALLEL)" = "data" ]; then \
			echo "data_parallel_size=$(NUM_GPUS)"; \
		elif [ "$(PARALLEL)" = "tensor" ]; then \
			echo "tensor_parallel_size=$(NUM_GPUS)"; \
		fi \
	),))
	$(if $(filter tensor,$(PARALLEL)),export VLLM_WORKER_MULTIPROC_METHOD=spawn &&,) \
	MODEL_ARGS="pretrained=$(MODEL),dtype=bfloat16,$(PARALLEL_ARGS),max_model_length=32768,gpu_memory_utilization=0.8,generation_parameters={max_new_tokens:32768,temperature:0.6,top_p:0.95}" && \
	if [ "$(TASK)" = "lcb" ]; then \
		lighteval vllm $$MODEL_ARGS "extended|lcb:codegeneration|0|0" \
			--use-chat-template \
			--output-dir data/evals/$(MODEL); \
	else \
		lighteval vllm $$MODEL_ARGS "lighteval|$(TASK)|0|0" \
			--use-chat-template \
			--output-dir data/evals/$(MODEL); \
	fi
>>>>>>> e966a26d
<|MERGE_RESOLUTION|>--- conflicted
+++ resolved
@@ -1,4 +1,3 @@
-<<<<<<< HEAD
 .PHONY: style quality
 
 # make sure to test the local checkout in scripts and not the pre-installed one (don't use quotes!)
@@ -10,6 +9,11 @@
 # dev dependencies
 # uv venv openr1 --python 3.11 && . openr1/bin/activate && uv pip install --upgrade pip
 install:
+	uv venv openr1 --python 3.11
+	. openr1/bin/activate && uv pip install --upgrade pip && \
+	uv pip install vllm==0.8.4 && \
+	uv pip install setuptools && \
+	uv pip install flash-attn --no-build-isolation && \
 	uv venv openr1 --python 3.11
 	. openr1/bin/activate && uv pip install --upgrade pip && \
 	uv pip install vllm==0.8.4 && \
@@ -52,59 +56,4 @@
 		lighteval vllm $$MODEL_ARGS "lighteval|$(TASK)|0|0" \
 			--use-chat-template \
 			--output-dir data/evals/$(MODEL); \
-	fi
-=======
-.PHONY: style quality
-
-# make sure to test the local checkout in scripts and not the pre-installed one (don't use quotes!)
-export PYTHONPATH = src
-
-check_dirs := src tests
-
-
-# dev dependencies
-install:
-	uv venv openr1 --python 3.11
-	. openr1/bin/activate && uv pip install --upgrade pip && \
-	uv pip install vllm==0.8.4 && \
-	uv pip install setuptools && \
-	uv pip install flash-attn --no-build-isolation && \
-	GIT_LFS_SKIP_SMUDGE=1 uv pip install -e ".[dev]"
-
-style:
-	ruff format --line-length 119 --target-version py310 $(check_dirs) setup.py
-	isort $(check_dirs) setup.py
-
-quality:
-	ruff check --line-length 119 --target-version py310 $(check_dirs) setup.py
-	isort --check-only $(check_dirs) setup.py
-	flake8 --max-line-length 119 $(check_dirs) setup.py
-
-test:
-	pytest -sv --ignore=tests/slow/ tests/
-
-slow_test:
-	pytest -sv -vv tests/slow/
-
-# Evaluation
-
-evaluate:
-	$(eval PARALLEL_ARGS := $(if $(PARALLEL),$(shell \
-		if [ "$(PARALLEL)" = "data" ]; then \
-			echo "data_parallel_size=$(NUM_GPUS)"; \
-		elif [ "$(PARALLEL)" = "tensor" ]; then \
-			echo "tensor_parallel_size=$(NUM_GPUS)"; \
-		fi \
-	),))
-	$(if $(filter tensor,$(PARALLEL)),export VLLM_WORKER_MULTIPROC_METHOD=spawn &&,) \
-	MODEL_ARGS="pretrained=$(MODEL),dtype=bfloat16,$(PARALLEL_ARGS),max_model_length=32768,gpu_memory_utilization=0.8,generation_parameters={max_new_tokens:32768,temperature:0.6,top_p:0.95}" && \
-	if [ "$(TASK)" = "lcb" ]; then \
-		lighteval vllm $$MODEL_ARGS "extended|lcb:codegeneration|0|0" \
-			--use-chat-template \
-			--output-dir data/evals/$(MODEL); \
-	else \
-		lighteval vllm $$MODEL_ARGS "lighteval|$(TASK)|0|0" \
-			--use-chat-template \
-			--output-dir data/evals/$(MODEL); \
-	fi
->>>>>>> e966a26d
+	fi